"""Tests for localization functions."""

from pathlib import Path

import numpy as np
import scipy as sp
from pyscf import gto, scf

from nbed.localizers.pyscf import PMLocalizer
from nbed.localizers.spade import SPADELocalizer

water_filepath = Path("tests/molecules/water.xyz").absolute()
basis = "STO-3G"
charge = 0
xc_functional = "b3lyp"
convergence = 1e-6
pyscf_print_level = 1
max_ram_memory = 4_000
n_active_atoms = 1
occ_cutoff = 0.95
virt_cutoff = 0.95
run_virtual_localization = False


def test_PMLocalizer_local_basis_transform() -> None:
    """Check change of basis operator (from canonical to localized) is correct"""

    # define RKS DFT object
<<<<<<< HEAD
    full_mol = gto.Mole(atom=str(water_filepath), basis=basis, charge=charge,).build()
    global_rks = scf.RKS(full_mol)
    global_rks.conv_tol = convergence
    global_rks.xc = xc_functional
    global_rks.max_memory = max_ram_memory
    global_rks.verbose = pyscf_print_level
    global_rks.kernel()
=======
    full_mol = gto.Mole(
        atom=str(water_filepath),
        basis=basis,
        charge=charge,
    ).build()
    global_ks = scf.RKS(full_mol)
    global_ks.conv_tol = convergence
    global_ks.xc = xc_functional
    global_ks.max_memory = max_ram_memory
    global_ks.verbose = pyscf_print_level
    global_ks.kernel()
>>>>>>> 015b6865

    # run Localizer
    loc_system = PMLocalizer(
        global_ks,
        n_active_atoms=n_active_atoms,
        occ_cutoff=occ_cutoff,
        virt_cutoff=virt_cutoff,
        run_virtual_localization=run_virtual_localization,
    )
    dm_full_std = global_ks.make_rdm1()
    dm_active_sys = loc_system.dm_active
    dm_enviro_sys = loc_system.dm_enviro
    # y_active + y_enviro = y_total
    assert np.allclose(dm_full_std, dm_active_sys + dm_enviro_sys)

    n_all_electrons = global_ks.mol.nelectron
    s_ovlp = global_ks.get_ovlp()
    n_active_electrons = np.trace(dm_active_sys @ s_ovlp)
    n_enviro_electrons = np.trace(dm_enviro_sys @ s_ovlp)

    # check number of electrons is still the same after orbitals have been localized (change of basis)
    assert np.isclose(n_all_electrons, n_active_electrons + n_enviro_electrons)


def test_spin_localizations_match() -> None:
    """Check that localization of restricted and unrestricted match."""
    # define RKS DFT object
    full_mol = gto.Mole(
        atom=str(water_filepath),
        basis=basis,
        charge=charge,
    ).build()
    global_rks = scf.RKS(full_mol)
    global_rks.conv_tol = convergence
    global_rks.xc = xc_functional
    global_rks.max_memory = max_ram_memory
    global_rks.verbose = pyscf_print_level
    global_rks.kernel()

    restricted = SPADELocalizer(
        global_rks,
        n_active_atoms=n_active_atoms,
        occ_cutoff=occ_cutoff,
        virt_cutoff=virt_cutoff,
        run_virtual_localization=run_virtual_localization,
    )

    global_uks = scf.UKS(full_mol)
    global_uks.conv_tol = convergence
    global_uks.xc = xc_functional
    global_uks.max_memory = max_ram_memory
    global_uks.verbose = pyscf_print_level
    global_uks.kernel()

    unrestricted = SPADELocalizer(
        global_uks,
        n_active_atoms=n_active_atoms,
        occ_cutoff=occ_cutoff,
        virt_cutoff=virt_cutoff,
        run_virtual_localization=run_virtual_localization,
    )

    # assert loc_system.active_MO_inds
    assert restricted.beta_active_MO_inds is None
    assert np.all(unrestricted.active_MO_inds == unrestricted.beta_active_MO_inds)
    assert np.all(restricted.active_MO_inds == unrestricted.active_MO_inds)


if __name__ == "__main__":
    pass<|MERGE_RESOLUTION|>--- conflicted
+++ resolved
@@ -26,15 +26,6 @@
     """Check change of basis operator (from canonical to localized) is correct"""
 
     # define RKS DFT object
-<<<<<<< HEAD
-    full_mol = gto.Mole(atom=str(water_filepath), basis=basis, charge=charge,).build()
-    global_rks = scf.RKS(full_mol)
-    global_rks.conv_tol = convergence
-    global_rks.xc = xc_functional
-    global_rks.max_memory = max_ram_memory
-    global_rks.verbose = pyscf_print_level
-    global_rks.kernel()
-=======
     full_mol = gto.Mole(
         atom=str(water_filepath),
         basis=basis,
@@ -46,7 +37,6 @@
     global_ks.max_memory = max_ram_memory
     global_ks.verbose = pyscf_print_level
     global_ks.kernel()
->>>>>>> 015b6865
 
     # run Localizer
     loc_system = PMLocalizer(
