--- conflicted
+++ resolved
@@ -701,13 +701,10 @@
                     - result["correction"]
                 )
                 logger.info(f"FCI Energy {name}:\t{result['e_fci']}")
-<<<<<<< HEAD
 
             if self.run_dft_in_dft is True:
                 did = self.embed_dft_in_dft(self._global_rks.xc, embedding_method)
                 result['e_dft_in_dft'] = did['e_rks']
-=======
->>>>>>> 22b386b5
 
         if self.projector == "both":
             logger.warning("Outputting both mu and huzinaga embedding results as tuple.")
