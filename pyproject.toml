[tool.poetry]
name = "nbed"
version = "0.0.1"
description = ""
authors = ["Michael Williams <michael.williams.20@ucl.ac.uk>"]

[tool.black]
line-length = 88
target-version = ["py38", "py39", "py310", "py311"]

[tool.poetry.dependencies]
python = ">=3.8, <3.11"
openfermion = "^1.1.0"
PennyLane = "^0.17.0"
PennyLane-Qchem = "^0.17.0"
PyYAML = "^5.4.1"
types-PyYAML = "^5.4.11"
qiskit-nature = "^0.2.2"
cached-property = "^1.5.2"
py3Dmol = "^1.7.0"
jupyter = "^1.0.0"
h5py = "3.1"
<<<<<<< HEAD
symmer = "0.0.4"

[tool.poetry.group.dev.dependencies]
black = "^22.3.0"
flake8 = ">=4.0.0, <5"
=======
pyscf = "^2.3.0"
black = "^22.3.0"

[tool.poetry.dev-dependencies]
flake8 = "^3.9.2"
>>>>>>> 4bbf50c7
pydocstyle = "^6.1.1"
pytest = "^7.2.2"
mypy = "^0.902"
bpython = "^0.21"
isort = "^5.9.3"
coverage = "^6.3.1"
nbsphinx = "^0.8.8"
Sphinx = "^5"
sphinx-rtd-theme = "^1.0.0"
pandoc = "^2.3"
poetry = "^1.5.0"

[build-system]
requires = ["poetry-core>=1.0.0"]
build-backend = "poetry.core.masonry.api"

[tool.poetry.scripts]
nbed = "nbed.embed:cli"

[tool.isort]
profile = "black"
multi_line_output = 3

# Ignore pytest warnings here
[tool.pytest.ini_options]
filterwarnings = [
    #H5py throws a custom deprecation warning about default file mode
    'ignore:.*Using default_file_mode.*instead:UserWarning',
    # Lots of downstream deprecation warnings
    'ignore::DeprecationWarning'
]<|MERGE_RESOLUTION|>--- conflicted
+++ resolved
@@ -20,19 +20,11 @@
 py3Dmol = "^1.7.0"
 jupyter = "^1.0.0"
 h5py = "3.1"
-<<<<<<< HEAD
 symmer = "0.0.4"
 
 [tool.poetry.group.dev.dependencies]
 black = "^22.3.0"
 flake8 = ">=4.0.0, <5"
-=======
-pyscf = "^2.3.0"
-black = "^22.3.0"
-
-[tool.poetry.dev-dependencies]
-flake8 = "^3.9.2"
->>>>>>> 4bbf50c7
 pydocstyle = "^6.1.1"
 pytest = "^7.2.2"
 mypy = "^0.902"
