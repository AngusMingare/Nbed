--- conflicted
+++ resolved
@@ -25,12 +25,9 @@
 bpython = "^0.21"
 isort = "^5.9.3"
 jupyter = "^1.0.0"
-<<<<<<< HEAD
 coverage = "^6.3.1"
-=======
 Sphinx = "^4.4.0"
 sphinx-rtd-theme = "^1.0.0"
->>>>>>> e31835a1
 
 [build-system]
 requires = ["poetry-core>=1.0.0"]
