--- conflicted
+++ resolved
@@ -21,14 +21,9 @@
 - Location of explainer notebooks moved up a level to `docs/notebooks`
 - Update of dependencies
 - Python dependency updated to `>=3.8, <3.11` to pull in symmer.
-<<<<<<< HEAD
-- Localization notebook updated to include concentric localization.
-- `n_qubits` input to `HamiltonianBuilder.build` now allows negative values for reduction of total size.
-=======
 - `HamBuilder.build()` now accepts MO indices for active space reduction. This overwrites `n_qubits` if used.
 ### Removed
 - `savefile` argument removed from driver, as it is not used.
->>>>>>> 72c9b1ab
 
 
 ## [0.0.1] - 2022-03-07
